--- conflicted
+++ resolved
@@ -79,109 +79,6 @@
 ): ImageLoadRequest<ImageRequest> = remember(request, imageLoader) {
     CoilImageLoadRequest(
         request = request,
-<<<<<<< HEAD
-=======
-        executeRequest = { imageLoader.execute(it).toResult() },
-        transformRequestForSize = { r, size ->
-            val sizedRequest = when {
-                // If the request has a size resolver set we just execute the request as-is
-                r.defined.sizeResolver != null -> r
-                // If the size contains an unspecified sized dimension, we don't specify a size
-                // in the Coil request
-                size.width < 0 || size.height < 0 -> r
-                // If we have a non-zero size in both dimensions, we can modify the request to include the size
-                size.width > 0 && size.height > 0 -> r.newBuilder().size(size.width, size.height).build()
-                // Otherwise we have a zero size, so no point executing a request
-                else -> null
-            }
-
-            if (sizedRequest != null && requestBuilder != null) {
-                // If we have a transformed request and builder, let it run
-                requestBuilder(sizedRequest.newBuilder(), size).build()
-            } else {
-                // Otherwise we just return the sizedRequest
-                sizedRequest
-            }
-        },
-        shouldRefetchOnSizeChange = shouldRefetchOnSizeChange,
-        onRequestCompleted = onRequestCompleted,
-        modifier = modifier,
-        content = content
-    )
-}
-
-/**
- * Creates a composable that will attempt to load the given [data] using [Coil], and then
- * display the result in an [Image].
- *
- * This version of the function is more opinionated, providing:
- *
- * - Support for displaying alternative content while the request is 'loading'.
- *   See the [loading] parameter.
- * - Support for displaying alternative content if the request was unsuccessful.
- *   See the [error] parameter.
- * - Support for automatically fading-in the image once loaded. See the [fadeIn] parameter.
- *
- * ```
- * CoilImage(
- *   data = "https://www.image.url",
- *   fadeIn = true,
- *   loading = {
- *     Stack(Modifier.fillMaxSize()) {
- *       CircularProgressIndicator(Modifier.align(Alignment.Center))
- *     }
- *   }
- * )
- * ```
- *
- * @param data The data to load. See [ImageRequest.Builder.data] for the types allowed.
- * @param contentDescription text used by accessibility services to describe what this image
- * represents. This should always be provided unless this image is used for decorative purposes,
- * and does not represent a meaningful action that a user can take. This text should be
- * localized, such as by using [androidx.compose.ui.res.stringResource] or similar.
- * @param modifier [Modifier] used to adjust the layout algorithm or draw decoration content.
- * @param alignment Optional alignment parameter used to place the loaded [ImageBitmap] in the
- * given bounds defined by the width and height.
- * @param contentScale Optional scale parameter used to determine the aspect ratio scaling to be
- * used if the bounds are a different size from the intrinsic size of the loaded [ImageBitmap].
- * @param colorFilter Optional colorFilter to apply for the [Painter] when it is rendered onscreen.
- * @param error Content to be displayed when the request failed.
- * @param loading Content to be displayed when the request is in progress.
- * @param fadeIn Whether to run a fade-in animation when images are successfully loaded.
- * Default: `false`.
- * @param requestBuilder Optional builder for the [ImageRequest].
- * @param imageLoader The [ImageLoader] to use when requesting the image. Defaults to
- * [CoilImageDefaults.defaultImageLoader].
- * @param shouldRefetchOnSizeChange Lambda which will be invoked when the size changes, allowing
- * optional re-fetching of the image. Return true to re-fetch the image.
- * @param onRequestCompleted Listener which will be called when the loading request has finished.
- */
-@Composable
-fun CoilImage(
-    data: Any,
-    contentDescription: String?,
-    modifier: Modifier = Modifier,
-    alignment: Alignment = Alignment.Center,
-    contentScale: ContentScale = ContentScale.Fit,
-    colorFilter: ColorFilter? = null,
-    fadeIn: Boolean = false,
-    requestBuilder: (ImageRequest.Builder.(size: IntSize) -> ImageRequest.Builder)? = null,
-    imageLoader: ImageLoader = CoilImageDefaults.defaultImageLoader(),
-    shouldRefetchOnSizeChange: (currentResult: ImageLoadState, size: IntSize) -> Boolean = DefaultRefetchOnSizeChangeLambda,
-    onRequestCompleted: (ImageLoadState) -> Unit = EmptyRequestCompleteLambda,
-    error: @Composable (BoxScope.(ImageLoadState.Error) -> Unit)? = null,
-    loading: @Composable (BoxScope.() -> Unit)? = null,
-) {
-    CoilImage(
-        request = data.toImageRequest(),
-        modifier = modifier,
-        contentDescription = contentDescription,
-        alignment = alignment,
-        contentScale = contentScale,
-        colorFilter = colorFilter,
-        fadeIn = fadeIn,
-        requestBuilder = requestBuilder,
->>>>>>> 93da4cef
         imageLoader = imageLoader,
         requestBuilder = requestBuilder,
         onRequestCompleted = onRequestCompleted
@@ -205,7 +102,9 @@
             // in the Coil request
             size.width < 0 || size.height < 0 -> request
             // If we have a non-zero size, we can modify the request to include the size
-            size != IntSize.Zero -> request.newBuilder().size(size.width, size.height).build()
+            size.width > 0 && size.height > 0 -> {
+                request.newBuilder().size(size.width, size.height).build()
+            }
             // Otherwise we have a zero size, so no point executing a request so return empty now
             else -> return ImageLoadState.Empty
         }

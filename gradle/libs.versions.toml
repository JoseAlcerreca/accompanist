--- conflicted
+++ resolved
@@ -2,19 +2,11 @@
 compose = "1.0.0-SNAPSHOT"
 composesnapshot = "7392605" # a single character = no snapshot
 
-<<<<<<< HEAD
-ktlint = "0.40.0"
+ktlint = "0.41.0"
 kotlin = "1.5.0"
 coroutines = "1.5.0"
-okhttp = "3.12.2"
-coil = "1.1.1"
-=======
-ktlint = "0.41.0"
-kotlin = "1.4.32"
-coroutines = "1.4.1"
 okhttp = "3.12.13"
 coil = "1.2.1"
->>>>>>> 207315d6
 
 androidxtest = "1.3.0"
 
